/* This Source Code Form is subject to the terms of the Mozilla Public
 * License, v. 2.0. If a copy of the MPL was not distributed with this
 * file, You can obtain one at https://mozilla.org/MPL/2.0/. */
import { generateKey, generateNewPublicAddress } from '@ironfish/rust-nodejs'
import { v4 as uuid } from 'uuid'
import { Assert } from '../assert'
import { Blockchain } from '../blockchain'
import { ChainProcessor } from '../chainProcessor'
import { Event } from '../event'
import { Config } from '../fileStores'
import { createRootLogger, Logger } from '../logger'
import { MemPool } from '../memPool'
import { NoteWitness } from '../merkletree/witness'
import { Mutex } from '../mutex'
import { Note } from '../primitives/note'
import { Transaction } from '../primitives/transaction'
import { ValidationError } from '../rpc/adapters/errors'
import { PromiseResolve, PromiseUtils, SetTimeoutToken } from '../utils'
import { WorkerPool } from '../workerPool'
import { DecryptNoteOptions } from '../workerPool/tasks/decryptNotes'
import { Account } from './account'
import { AccountsDB } from './accountsdb'
import { AccountsValue } from './database/accounts'
import { validateAccount } from './validator'

export type SyncTransactionParams =
  // Used when receiving a transaction from a block with notes
  // that have been added to the trees
  | { blockHash: string; initialNoteIndex: number }
  // Used if the transaction is not yet part of the chain
  | { submittedSequence: number }
  | Record<string, never>

export class Accounts {
  readonly onAccountImported = new Event<[account: Account]>()
  readonly onAccountRemoved = new Event<[account: Account]>()
  readonly onBroadcastTransaction = new Event<[transaction: Transaction]>()

  scan: ScanState | null = null
  updateHeadState: ScanState | null = null

  protected readonly headStatus = new Map<
    string,
    { headHash: string | null; upToDate: boolean }
  >()

  protected readonly accounts = new Map<string, Account>()
  readonly db: AccountsDB
  readonly logger: Logger
  readonly workerPool: WorkerPool
  readonly chain: Blockchain
  private readonly config: Config

  protected rebroadcastAfter: number
  protected defaultAccount: string | null = null
  protected chainProcessor: ChainProcessor
  protected isStarted = false
  protected isOpen = false
  protected eventLoopTimeout: SetTimeoutToken | null = null
  private readonly createTransactionMutex: Mutex

  constructor({
    chain,
    config,
    database,
    logger = createRootLogger(),
    rebroadcastAfter,
    workerPool,
  }: {
    chain: Blockchain
    config: Config
    database: AccountsDB
    logger?: Logger
    rebroadcastAfter?: number
    workerPool: WorkerPool
  }) {
    this.chain = chain
    this.config = config
    this.logger = logger.withTag('accounts')
    this.db = database
    this.workerPool = workerPool
    this.rebroadcastAfter = rebroadcastAfter ?? 10
    this.createTransactionMutex = new Mutex()

    this.chainProcessor = new ChainProcessor({
      logger: this.logger,
      chain: chain,
      head: null,
    })

    this.chainProcessor.onAdd.on(async (header) => {
      this.logger.debug(`AccountHead ADD: ${Number(header.sequence) - 1} => ${header.sequence}`)

      for await (const {
        transaction,
        blockHash,
        initialNoteIndex,
      } of this.chain.iterateBlockTransactions(header)) {
        await this.syncTransaction(transaction, {
          blockHash: blockHash.toString('hex'),
          initialNoteIndex: initialNoteIndex,
        })
      }

      await this.updateHeadHashes(header.hash)
    })

    this.chainProcessor.onRemove.on(async (header) => {
      this.logger.debug(`AccountHead DEL: ${header.sequence} => ${Number(header.sequence) - 1}`)

      for await (const { transaction } of this.chain.iterateBlockTransactions(header)) {
        await this.syncTransaction(transaction, {})
      }

      await this.updateHeadHashes(header.previousBlockHash)
    })
  }

  async updateHead(): Promise<void> {
    if (this.scan || this.updateHeadState) {
      return
    }

    const scan = new ScanState()
    this.updateHeadState = scan

    try {
      const { hashChanged } = await this.chainProcessor.update({
        signal: scan.abortController.signal,
      })

      if (hashChanged) {
        this.logger.debug(
          `Updated Accounts Head: ${String(this.chainProcessor.hash?.toString('hex'))}`,
        )
      }
    } finally {
      scan.signalComplete()
      this.updateHeadState = null
    }
  }

  get shouldRescan(): boolean {
    if (this.scan) {
      return false
    }

    for (const account of this.accounts.values()) {
      if (account.rescan !== null) {
        return true
      }
    }

    return false
  }

  async open(
    options: { upgrade?: boolean; load?: boolean } = { upgrade: true, load: true },
  ): Promise<void> {
    if (this.isOpen) {
      return
    }

    this.isOpen = true
    await this.db.open(options)

    if (options.load) {
      await this.load()
    }
  }

  async load(): Promise<void> {
    for await (const { id, serializedAccount } of this.db.loadAccounts()) {
      const account = new Account({
        ...serializedAccount,
        id,
        accountsDb: this.db,
      })

      this.accounts.set(id, account)
    }

    const meta = await this.db.loadAccountsMeta()
    this.defaultAccount = meta.defaultAccountId

    await this.loadHeadHashes()
    this.chainProcessor.hash = await this.getLatestHeadHash()

    await this.loadAccountsFromDb()
  }

  async close(): Promise<void> {
    if (!this.isOpen) {
      return
    }

    this.isOpen = false
    await this.db.close()
  }

  async start(): Promise<void> {
    if (this.isStarted) {
      return
    }
    this.isStarted = true

    if (this.chainProcessor.hash) {
      const hasHeadBlock = await this.chain.hasBlock(this.chainProcessor.hash)

      if (!hasHeadBlock) {
        this.logger.error(
          `Resetting accounts database because accounts head was not found in chain: ${this.chainProcessor.hash.toString(
            'hex',
          )}`,
        )
        await this.reset()
      }
    }

    if (this.shouldRescan && !this.scan) {
      void this.scanTransactions()
    }

    void this.eventLoop()
  }

  async stop(): Promise<void> {
    if (!this.isStarted) {
      return
    }
    this.isStarted = false

    if (this.eventLoopTimeout) {
      clearTimeout(this.eventLoopTimeout)
    }

    await Promise.all([this.scan?.abort(), this.updateHeadState?.abort()])

    if (this.db.database.isOpen) {
      await this.saveAccountsToDb()
      await this.updateHeadHashes(this.chainProcessor.hash)
    }
  }

  async eventLoop(): Promise<void> {
    if (!this.isStarted) {
      return
    }

    await this.updateHead()
    await this.expireTransactions()
    await this.rebroadcastTransactions()

    if (this.isStarted) {
      this.eventLoopTimeout = setTimeout(() => void this.eventLoop(), 1000)
    }
  }

  async loadAccountsFromDb(): Promise<void> {
    for (const account of this.accounts.values()) {
      await account.load()
    }
  }

  async saveAccountsToDb(): Promise<void> {
    for (const account of this.accounts.values()) {
      await account.save()
    }
  }

  async updateHeadHashes(headHash: Buffer | null): Promise<void> {
    let accounts
    if (headHash) {
      accounts = this.listAccounts().filter((a) => this.isAccountUpToDate(a))
    } else {
      accounts = this.listAccounts()
    }

    for (const account of accounts) {
      await this.updateHeadHash(account, headHash)
    }
  }

  async updateHeadHash(account: Account, headHash: Buffer | null): Promise<void> {
    const hash = headHash ? headHash.toString('hex') : null

    const headStatus = this.headStatus.get(account.id)
    Assert.isNotUndefined(headStatus)

    headStatus.headHash = hash

    this.headStatus.set(account.id, headStatus)

    await this.db.saveHeadHash(account, hash)
  }

  async reset(): Promise<void> {
    await this.resetAccounts()
    this.chainProcessor.hash = null
    await this.saveAccountsToDb()
    await this.updateHeadHashes(null)
  }

  private async resetAccounts(): Promise<void> {
    for (const account of this.accounts.values()) {
      await account.reset()
    }
  }

  private async decryptNotes(
    transaction: Transaction,
    initialNoteIndex: number | null,
    accounts?: Array<Account>,
  ): Promise<
    Map<
      string,
      Array<{
        noteIndex: number | null
        nullifier: string | null
        merkleHash: string
        forSpender: boolean
        account: Account
        serializedNote: Buffer
      }>
    >
  > {
    const accountsToCheck =
      accounts || this.listAccounts().filter((a) => this.isAccountUpToDate(a))

    const decryptedNotesByAccountId = new Map<
      string,
      Array<{
        noteIndex: number | null
        nullifier: string | null
        merkleHash: string
        forSpender: boolean
        account: Account
        serializedNote: Buffer
      }>
    >()

    const batchSize = 20
    for (const account of accountsToCheck) {
      const decryptedNotes = []
      let decryptNotesPayloads = []
      let currentNoteIndex = initialNoteIndex

      for (const note of transaction.notes()) {
        decryptNotesPayloads.push({
          serializedNote: note.serialize(),
          incomingViewKey: account.incomingViewKey,
          outgoingViewKey: account.outgoingViewKey,
          spendingKey: account.spendingKey,
          currentNoteIndex,
        })

        if (currentNoteIndex) {
          currentNoteIndex++
        }

        if (decryptNotesPayloads.length >= batchSize) {
          const decryptedNotesBatch = await this.decryptNotesFromTransaction(
            account,
            decryptNotesPayloads,
          )
          decryptedNotes.push(...decryptedNotesBatch)
          decryptNotesPayloads = []
        }
      }

      if (decryptNotesPayloads.length) {
        const decryptedNotesBatch = await this.decryptNotesFromTransaction(
          account,
          decryptNotesPayloads,
        )
        decryptedNotes.push(...decryptedNotesBatch)
      }

      if (decryptedNotes.length) {
        decryptedNotesByAccountId.set(account.id, decryptedNotes)
      }
    }

    return decryptedNotesByAccountId
  }

  private async decryptNotesFromTransaction(
    account: Account,
    decryptNotesPayloads: Array<DecryptNoteOptions>,
  ): Promise<
    Array<{
      noteIndex: number | null
      nullifier: string | null
      merkleHash: string
      forSpender: boolean
      account: Account
      serializedNote: Buffer
    }>
  > {
    const decryptedNotes = []
    const response = await this.workerPool.decryptNotes(decryptNotesPayloads)

    for (const decryptedNote of response) {
      if (decryptedNote) {
        decryptedNotes.push({
          account,
          forSpender: decryptedNote.forSpender,
          merkleHash: decryptedNote.merkleHash.toString('hex'),
          noteIndex: decryptedNote.index,
          nullifier: decryptedNote.nullifier ? decryptedNote.nullifier.toString('hex') : null,
          serializedNote: decryptedNote.serializedNote,
        })
      }
    }

    return decryptedNotes
  }

  /**
   * Called:
   *  - Called when transactions are added to the mem pool
   *  - Called for transactions on disconnected blocks
   *  - Called when transactions are added to a block on the genesis chain
   */
  async syncTransaction(
    transaction: Transaction,
    params: SyncTransactionParams,
    accounts?: Array<Account>,
  ): Promise<void> {
    const initialNoteIndex = 'initialNoteIndex' in params ? params.initialNoteIndex : null

    await transaction.withReference(async () => {
<<<<<<< HEAD
      const decryptedNotesByAccountId = await this.decryptNotes(
        transaction,
        initialNoteIndex,
        accounts,
      )
=======
      const notes = await this.decryptNotes(transaction, initialNoteIndex)

      return this.db.database.transaction(async (tx) => {
        if (notes.length > 0) {
          const transactionHash = transaction.unsignedHash()

          const existingT = this.transactionMap.get(transactionHash)
          // If we passed in a submittedSequence, set submittedSequence to that value.
          // Otherwise, if we already have a submittedSequence, keep that value regardless of whether
          // submittedSequence was passed in.
          // Otherwise, we don't have an existing sequence or new sequence, so set submittedSequence null
          newSequence = submittedSequence || existingT?.submittedSequence || null

          // The transaction is useful if we want to display transaction history,
          // but since we spent the note, we don't need to put it in the nullifierToNote mappings
          await this.updateTransactionMap(
            transactionHash,
            {
              transaction,
              blockHash,
              submittedSequence: newSequence,
            },
            tx,
          )
        }

        for (const { noteIndex, nullifier, forSpender, merkleHash } of notes) {
          // The transaction is useful if we want to display transaction history,
          // but since we spent the note, we don't need to put it in the nullifierToNote mappings
          if (!forSpender) {
            if (nullifier !== null) {
              await this.updateNullifierToNoteMap(nullifier, merkleHash, tx)
            }

            await this.updateNoteToNullifierMap(
              merkleHash,
              {
                nullifierHash: nullifier,
                noteIndex: noteIndex,
                spent: false,
              },
              tx,
            )
          }
        }
>>>>>>> 7568091d

      for (const [accountId, decryptedNotes] of decryptedNotesByAccountId) {
        await this.db.database.transaction(async (tx) => {
          const account = this.accounts.get(accountId)
          Assert.isNotUndefined(account)
          await account.syncTransaction(transaction, decryptedNotes, params, tx)
        })
      }
    })
  }

  /**
   * Removes a transaction from the transaction map and updates
   * the related maps.
   */
  async removeTransaction(transaction: Transaction): Promise<void> {
    const transactionHash = transaction.unsignedHash()

    for (const account of this.accounts.values()) {
      await this.db.database.transaction(async (tx) => {
        await account.deleteTransaction(transactionHash, transaction, tx)
      })
    }
  }

  async scanTransactions(): Promise<void> {
<<<<<<< HEAD
    if (this.scan) {
      this.logger.info('Skipping scan, already scanning')
      return
    }

    if (this.chainProcessor.hash === null) {
      this.logger.debug('Skipping scan, there are no blocks to scan')
=======
    if (!this.isOpen) {
      throw new Error('Cannot start a scan if accounts are not loaded')
    }

    if (this.scan) {
      this.logger.info('Skipping Scan, already scanning.')
>>>>>>> 7568091d
      return
    }

    const scan = new ScanState()
    this.scan = scan

    // If we are updating the account head, we need to wait until its finished
    // but setting this.scan is our lock so updating the head doesn't run again
    await this.updateHeadState?.wait()

<<<<<<< HEAD
    const startHash = await this.getEarliestHeadHash()
    const endHash = this.chainProcessor.hash

    // Accounts that need to be updated at the current scan sequence
    const accounts: Array<Account> = []
    // Accounts that need to be updated at future scan sequences
    let remainingAccounts: Array<Account> = []

    const startHashHex = startHash ? startHash.toString('hex') : null

    for (const account of this.accounts.values()) {
      const headStatus = this.headStatus.get(account.id)
      Assert.isNotUndefined(headStatus)
=======
    if (scan.isAborted) {
      scan.signalComplete()
      this.scan = null
      return
    }
>>>>>>> 7568091d

      if (startHashHex === headStatus.headHash) {
        accounts.push(account)
      } else if (!headStatus.upToDate) {
        remainingAccounts.push(account)
      }
    }

<<<<<<< HEAD
    this.logger.info(
      `Scan starting from earliest found account head hash: ${
        startHash ? startHash.toString('hex') : 'GENESIS'
      }`,
    )
    this.logger.info(`Accounts to scan for: ${accounts.map((a) => a.displayName).join(', ')}`)
=======
    const accountHeadHash = this.chainProcessor?.hash
      ? this.chainProcessor.hash
      : this.chain.head.hash

    const accountHead = await this.chain.getHeader(accountHeadHash)
    Assert.isNotNull(accountHead)

    this.logger.info(`Scanning for transactions${scanFor ? ` for ${scanFor}` : ''}`)
>>>>>>> 7568091d

    let syncChainProcessor = false
    let lastBlockHash: Buffer | null = null

    // Go through every transaction in the chain and add notes that we can decrypt
<<<<<<< HEAD
    for await (const blockHeader of this.chain.iterateBlockHeaders(
      startHash,
      endHash,
      undefined,
      false,
    )) {
      for await (const {
        blockHash,
        transaction,
        initialNoteIndex,
        sequence,
      } of this.chain.iterateBlockTransactions(blockHeader)) {
        if (scan.isAborted) {
          scan.signalComplete()
          this.scan = null
          return
        }

        await this.syncTransaction(
          transaction,
          {
            blockHash,
            initialNoteIndex,
          },
          accounts,
        )
        scan.onTransaction.emit(sequence)
      }

      for (const account of accounts) {
        await this.updateHeadHash(account, blockHeader.hash)
      }

      const hashHex = blockHeader.hash.toString('hex')
      const newRemainingAccounts = []

      for (const remainingAccount of remainingAccounts) {
        const headStatus = this.headStatus.get(remainingAccount.id)
        Assert.isNotUndefined(headStatus)

        if (headStatus.headHash === hashHex) {
          accounts.push(remainingAccount)
          this.logger.debug(`Adding ${remainingAccount.displayName} to scan`)
        } else {
          newRemainingAccounts.push(remainingAccount)
        }
      }

      remainingAccounts = newRemainingAccounts
=======
    for await (const {
      previousBlockHash,
      blockHash,
      transaction,
      initialNoteIndex,
      sequence,
    } of this.chain.iterateTransactions(null, accountHeadHash, undefined, false)) {
      if (scan.isAborted) {
        scan.signalComplete()
        this.scan = null
        return
      }

      const chainProcessorHash: Buffer =
        this.chainProcessor.hash ?? this.chain.genesis.previousBlockHash

      if (!syncChainProcessor && chainProcessorHash.equals(previousBlockHash)) {
        syncChainProcessor = true
      }

      if (syncChainProcessor && !chainProcessorHash.equals(previousBlockHash)) {
        this.chainProcessor.hash = previousBlockHash
        await this.updateHeadHash(previousBlockHash)
      }

      await this.syncTransaction(transaction, {
        blockHash: blockHash.toString('hex'),
        initialNoteIndex: initialNoteIndex,
      })

      scan.onTransaction.emit(sequence, accountHead.sequence)
      lastBlockHash = blockHash
    }

    if (syncChainProcessor) {
      this.chainProcessor.hash = lastBlockHash
      await this.updateHeadHash(lastBlockHash)
>>>>>>> 7568091d
    }

    for (const account of accounts) {
      if (account.rescan !== null && account.rescan <= scan.startedAt) {
        account.rescan = null
        await this.db.setAccount(account)
      }

      this.headStatus.set(account.id, {
        headHash: endHash.toString('hex'),
        upToDate: true,
      })
    }

    await this.updateHeadHashes(endHash)

    this.logger.info(
      `Finished scanning for transactions after ${Math.floor(
        (Date.now() - scan.startedAt) / 1000,
      )} seconds`,
    )

    scan.signalComplete()
    this.scan = null
  }

  getNotes(account: Account): {
    notes: {
      spender: boolean
      amount: number
      memo: string
      noteTxHash: string
    }[]
  } {
    this.assertHasAccount(account)

    const notes = []

    for (const { transaction } of account.getTransactions()) {
      for (const note of transaction.notes()) {
        // Try decrypting the note as the owner
        let decryptedNote = note.decryptNoteForOwner(account.incomingViewKey)
        let spender = false

        if (!decryptedNote) {
          // Try decrypting the note as the spender
          decryptedNote = note.decryptNoteForSpender(account.outgoingViewKey)
          spender = true
        }

        if (decryptedNote && decryptedNote.value() !== BigInt(0)) {
          notes.push({
            spender,
            amount: Number(decryptedNote.value()),
            memo: decryptedNote.memo().replace(/\x00/g, ''),
            noteTxHash: transaction.unsignedHash().toString('hex'),
          })
        }
      }
    }

    return { notes }
  }

  async getBalance(account: Account): Promise<{ unconfirmed: BigInt; confirmed: BigInt }> {
    this.assertHasAccount(account)

    const notes = await this.getUnspentNotes(account)

    let confirmed = BigInt(0)

    for (const note of notes) {
      const value = note.note.value()
      if (note.index !== null && note.confirmed) {
        confirmed += value
      }
    }

    return { unconfirmed: await account.getUnconfirmedBalance(), confirmed }
  }

  private async getUnspentNotes(account: Account): Promise<
    ReadonlyArray<{
      hash: string
      note: Note
      index: number | null
      confirmed: boolean
    }>
  > {
    const minimumBlockConfirmations = this.config.get('minimumBlockConfirmations')
    const notes = []
    const unspentNotes = account.getUnspentNotes()

    for (const { hash, note, index, transactionHash } of unspentNotes) {
      let confirmed = false

      if (transactionHash) {
        const transaction = account.getTransaction(transactionHash)
        Assert.isNotUndefined(transaction, 'test')
        const { blockHash } = transaction

        if (blockHash) {
          const header = await this.chain.getHeader(Buffer.from(blockHash, 'hex'))
          Assert.isNotNull(header)
          const main = await this.chain.isHeadChain(header)
          if (main) {
            const confirmations = this.chain.head.sequence - header.sequence
            confirmed = confirmations >= minimumBlockConfirmations
          }
        }
      }

      notes.push({
        confirmed,
        hash,
        index,
        note,
      })
    }

    return notes
  }

  async pay(
    memPool: MemPool,
    sender: Account,
    receives: { publicAddress: string; amount: bigint; memo: string }[],
    transactionFee: bigint,
    defaultTransactionExpirationSequenceDelta: number,
    expirationSequence?: number | null,
  ): Promise<Transaction> {
    const heaviestHead = this.chain.head
    if (heaviestHead === null) {
      throw new ValidationError('You must have a genesis block to create a transaction')
    }

    expirationSequence =
      expirationSequence ?? heaviestHead.sequence + defaultTransactionExpirationSequenceDelta

    if (this.chain.verifier.isExpiredSequence(expirationSequence, this.chain.head.sequence)) {
      throw new ValidationError('Invalid expiration sequence for transaction')
    }

    const transaction = await this.createTransaction(
      sender,
      receives,
      transactionFee,
      expirationSequence,
    )

    await this.syncTransaction(transaction, { submittedSequence: heaviestHead.sequence })
    await memPool.acceptTransaction(transaction)
    this.broadcastTransaction(transaction)

    return transaction
  }

  async createTransaction(
    sender: Account,
    receives: { publicAddress: string; amount: bigint; memo: string }[],
    transactionFee: bigint,
    expirationSequence: number,
  ): Promise<Transaction> {
    const unlock = await this.createTransactionMutex.lock()

    try {
      this.assertHasAccount(sender)

      // TODO: If we're spending from multiple accounts, we need to figure out a
      // way to split the transaction fee. - deekerno
      let amountNeeded =
        receives.reduce((acc, receive) => acc + receive.amount, BigInt(0)) + transactionFee

      const notesToSpend: Array<{ note: Note; witness: NoteWitness }> = []
      const unspentNotes = await this.getUnspentNotes(sender)

      for (const unspentNote of unspentNotes) {
        // Skip unconfirmed notes
        if (unspentNote.index === null || !unspentNote.confirmed) {
          continue
        }

        if (unspentNote.note.value() > BigInt(0)) {
          // Double-check that the nullifier for the note isn't in the tree already
          // This would indicate a bug in the account transaction stores
          const nullifier = Buffer.from(
            unspentNote.note.nullifier(sender.spendingKey, BigInt(unspentNote.index)),
          )

<<<<<<< HEAD
          // Update our map so this doesn't happen again
          const noteMapValue = sender.getDecryptedNote(unspentNote.hash)
          if (noteMapValue) {
            this.logger.debug(`Unspent note has index ${String(noteMapValue.noteIndex)}`)
            await sender.updateDecryptedNote(unspentNote.hash, {
              ...noteMapValue,
              spent: true,
            })
=======
          if (await this.chain.nullifiers.contains(nullifier)) {
            this.logger.debug(
              `Note was marked unspent, but nullifier found in tree: ${nullifier.toString(
                'hex',
              )}`,
            )

            // Update our map so this doesn't happen again
            const noteMapValue = this.noteToNullifier.get(unspentNote.hash)
            if (noteMapValue) {
              this.logger.debug(`Unspent note has index ${String(noteMapValue.noteIndex)}`)
              await this.updateNoteToNullifierMap(unspentNote.hash, {
                ...noteMapValue,
                spent: true,
              })
            }

            // Move on to the next note
            continue
>>>>>>> 7568091d
          }

          // Try creating a witness from the note
          const witness = await this.chain.notes.witness(unspentNote.index)

          if (witness === null) {
            this.logger.debug(
              `Could not create a witness for note with index ${unspentNote.index}`,
            )
            continue
          }

          // Otherwise, push the note into the list of notes to spend
          this.logger.debug(
            `Accounts: spending note ${unspentNote.index} ${
              unspentNote.hash
            } ${unspentNote.note.value()}`,
          )
          notesToSpend.push({ note: unspentNote.note, witness: witness })
          amountNeeded -= unspentNote.note.value()
        }

        if (amountNeeded <= 0) {
          break
        }
      }

      if (amountNeeded > 0) {
        throw new Error('Insufficient funds')
      }

      return this.workerPool.createTransaction(
        sender.spendingKey,
        transactionFee,
        notesToSpend.map((n) => ({
          note: n.note,
          treeSize: n.witness.treeSize(),
          authPath: n.witness.authenticationPath,
          rootHash: n.witness.rootHash,
        })),
        receives,
        expirationSequence,
      )
    } finally {
      unlock()
    }
  }

  broadcastTransaction(transaction: Transaction): void {
    this.onBroadcastTransaction.emit(transaction)
  }

  async rebroadcastTransactions(): Promise<void> {
    if (!this.isStarted) {
      return
    }

    if (!this.chain.synced) {
      return
    }

    if (this.chainProcessor.hash === null) {
      return
    }

    const head = await this.chain.getHeader(this.chainProcessor.hash)

    if (head === null) {
      return
    }

    for (const account of this.accounts.values()) {
      for (const tx of account.getTransactions()) {
        const { transaction, blockHash, submittedSequence } = tx
        const transactionHash = transaction.hash()

        // Skip transactions that are already added to a block
        if (blockHash) {
          continue
        }

        // TODO: Submitted sequence is only set from transactions generated by this node and we don't rebroadcast
        // transactions to us, or from us and generated from another node, but we should do this later. It
        // will require us to set submittedSequence in syncTransaction to the current head if it's null
        if (!submittedSequence) {
          continue
        }

        // TODO: This algorithm suffers a deanonymization attack where you can
        // watch to see what transactions node continously send out, then you can
        // know those transactions are theres. This should be randomized and made
        // less, predictable later to help prevent that attack.
        if (head.sequence - submittedSequence < this.rebroadcastAfter) {
          continue
        }

        const verify = await this.chain.verifier.verifyTransactionAdd(transaction)

        // We still update this even if it's not valid to prevent constantly
        // reprocessing valid transaction every block. Give them a few blocks to
        // try to become valid.
        await account.updateTransaction(transactionHash, {
          ...tx,
          submittedSequence: head.sequence,
        })

        if (!verify.valid) {
          this.logger.debug(
            `Ignoring invalid transaction during rebroadcast ${transactionHash.toString(
              'hex',
            )}, reason ${String(verify.reason)} seq: ${head.sequence}`,
          )

          continue
        }

        this.broadcastTransaction(transaction)
      }
    }
  }

  async expireTransactions(): Promise<void> {
    if (!this.chain.synced) {
      return
    }

    if (this.chainProcessor.hash === null) {
      return
    }

    const head = await this.chain.getHeader(this.chainProcessor.hash)

    if (head === null) {
      return
    }

    for (const account of this.accounts.values()) {
      for (const { transaction, blockHash } of account.getTransactions()) {
        // Skip transactions that are already added to a block
        if (blockHash) {
          continue
        }

        const isExpired = this.chain.verifier.isExpiredSequence(
          transaction.expirationSequence(),
          head.sequence,
        )

        if (isExpired) {
          await this.removeTransaction(transaction)
        }
      }
    }
  }

  async createAccount(name: string, setDefault = false): Promise<Account> {
    if (this.getAccountByName(name)) {
      throw new Error(`Account already exists with the name ${name}`)
    }

    const key = generateKey()

    const account = new Account({
      id: uuid(),
      name,
      incomingViewKey: key.incoming_view_key,
      outgoingViewKey: key.outgoing_view_key,
      publicAddress: key.public_address,
      spendingKey: key.spending_key,
      rescan: null,
      accountsDb: this.db,
    })

    this.accounts.set(account.id, account)
    await this.db.setAccount(account)

    this.headStatus.set(account.id, {
      headHash: null,
      upToDate: true,
    })
    await this.updateHeadHash(account, this.chainProcessor.hash)

    if (setDefault) {
      await this.setDefaultAccount(account.name)
    }

    return account
  }

  async startScanTransactionsFor(account: Account): Promise<void> {
    account.rescan = Date.now()
    await this.db.setAccount(account)
    await this.scanTransactions()
  }

<<<<<<< HEAD
=======
  getTransactions(account: Account): {
    transactions: {
      creator: boolean
      status: string
      hash: string
      isMinersFee: boolean
      fee: number
      notes: number
      spends: number
    }[]
  } {
    this.assertHasAccount(account)

    const transactions = []

    for (const transactionMapValue of this.transactionMap.values()) {
      const transaction = transactionMapValue.transaction

      // check if account created transaction
      let transactionCreator = false
      let transactionRecipient = false

      for (const note of transaction.notes()) {
        if (note.decryptNoteForSpender(account.outgoingViewKey)) {
          transactionCreator = true
          break
        } else if (note.decryptNoteForOwner(account.incomingViewKey)) {
          transactionRecipient = true
        }
      }

      if (transactionCreator || transactionRecipient) {
        transactions.push({
          creator: transactionCreator,
          status:
            transactionMapValue.blockHash && transactionMapValue.submittedSequence
              ? 'completed'
              : 'pending',
          hash: transaction.unsignedHash().toString('hex'),
          isMinersFee: transaction.isMinersFee(),
          fee: Number(transaction.fee()),
          notes: transaction.notesLength(),
          spends: transaction.spendsLength(),
        })
      }
    }

    return { transactions }
  }

>>>>>>> 7568091d
  getTransaction(
    account: Account,
    hash: string,
  ): {
    transactionInfo: {
      status: string
      isMinersFee: boolean
      fee: number
      notes: number
      spends: number
    } | null
    transactionNotes: {
      spender: boolean
      amount: number
      memo: string
    }[]
  } {
    this.assertHasAccount(account)

    let transactionInfo = null
    const transactionNotes = []

    const transactionValue = account.getTransaction(Buffer.from(hash, 'hex'))

    if (transactionValue) {
      const transaction = transactionValue.transaction

      if (transaction.unsignedHash().toString('hex') === hash) {
        for (const note of transaction.notes()) {
          // Try decrypting the note as the owner
          let decryptedNote = note.decryptNoteForOwner(account.incomingViewKey)
          let spender = false

          if (!decryptedNote) {
            // Try decrypting the note as the spender
            decryptedNote = note.decryptNoteForSpender(account.outgoingViewKey)
            spender = true
          }

          if (decryptedNote && decryptedNote.value() !== BigInt(0)) {
            transactionNotes.push({
              spender,
              amount: Number(decryptedNote.value()),
              memo: decryptedNote.memo().replace(/\x00/g, ''),
            })
          }
        }

        if (transactionNotes.length > 0) {
          transactionInfo = {
            status:
              transactionValue.blockHash && transactionValue.submittedSequence
                ? 'completed'
                : 'pending',
            isMinersFee: transaction.isMinersFee(),
            fee: Number(transaction.fee()),
            notes: transaction.notesLength(),
            spends: transaction.spendsLength(),
          }
        }
      }
    }

    return { transactionInfo, transactionNotes }
  }

  async importAccount(toImport: Omit<AccountsValue, 'rescan'>): Promise<Account> {
    validateAccount(toImport)

    if (toImport.name && this.getAccountByName(toImport.name)) {
      throw new Error(`Account already exists with the name ${toImport.name}`)
    }

    const account = new Account({
      ...toImport,
      id: uuid(),
      rescan: null,
      accountsDb: this.db,
    })

    this.accounts.set(account.id, account)
    await this.db.setAccount(account)

    const headHash = this.chainProcessor.hash ? this.chainProcessor.hash.toString('hex') : null
    this.headStatus.set(account.id, {
      headHash,
      upToDate: headHash === null,
    })
    await this.updateHeadHash(account, null)

    this.onAccountImported.emit(account)

    return account
  }

  listAccounts(): Account[] {
    return Array.from(this.accounts.values())
  }

  accountExists(name: string): boolean {
    return this.getAccountByName(name) !== null
  }

  async removeAccount(name: string): Promise<void> {
    const account = this.getAccountByName(name)
    if (!account) {
      return
    }

    if (account.id === this.defaultAccount) {
      await this.db.setDefaultAccount(null)

      this.defaultAccount = null
    }

    this.accounts.delete(account.id)
    await this.db.removeAccount(account.id)
    await this.db.removeHeadHash(account)
    this.onAccountRemoved.emit(account)
  }

  get hasDefaultAccount(): boolean {
    return !!this.defaultAccount
  }

  /** Set or clear the default account */
  async setDefaultAccount(name: string | null): Promise<void> {
    let next = null

    if (name) {
      next = this.getAccountByName(name)

      if (!next) {
        throw new Error(`No account found with name ${name}`)
      }

      if (this.defaultAccount === next.id) {
        return
      }
    }

    const nextId = next ? next.id : null
    await this.db.setDefaultAccount(nextId)
    this.defaultAccount = nextId
  }

  getAccountByName(name: string): Account | null {
    for (const account of this.accounts.values()) {
      if (name === account.name) {
        return account
      }
    }
    return null
  }

  getAccount(id: string): Account | null {
    const account = this.accounts.get(id)

    if (account) {
      return account
    }

    return null
  }

  getDefaultAccount(): Account | null {
    if (!this.defaultAccount) {
      return null
    }

    return this.getAccount(this.defaultAccount)
  }

  async generateNewPublicAddress(account: Account): Promise<void> {
    this.assertHasAccount(account)
    const key = generateNewPublicAddress(account.spendingKey)
    account.publicAddress = key.public_address
    await this.db.setAccount(account)
  }

  async getEarliestHeadHash(): Promise<Buffer | null> {
    let earliestHeader = null
    for (const account of this.accounts.values()) {
      const headStatus = this.headStatus.get(account.id)

      if (!headStatus || !headStatus.headHash) {
        return null
      }

      const header = await this.chain.getHeader(Buffer.from(headStatus.headHash, 'hex'))

      if (!header) {
        // If no header is returned, the hash is likely invalid and we should remove it
        this.logger.warn(
          `${account.displayName} has an invalid head hash ${headStatus.headHash}. This account needs to be rescanned.`,
        )
        await this.db.saveHeadHash(account, null)
        continue
      }

      if (!earliestHeader || earliestHeader.sequence > header.sequence) {
        earliestHeader = header
      }

      // TODO: Check if any hashes are on known-forks
    }

    return earliestHeader ? earliestHeader.hash : null
  }

  async getLatestHeadHash(): Promise<Buffer | null> {
    let latestHeader = null

    for (const { headHash } of this.headStatus.values()) {
      if (!headHash) {
        continue
      }

      const header = await this.chain.getHeader(Buffer.from(headHash, 'hex'))
      Assert.isNotNull(header)

      if (!latestHeader || latestHeader.sequence < header.sequence) {
        latestHeader = header
      }
    }

    return latestHeader ? latestHeader.hash : null
  }

  async loadHeadHashes(): Promise<void> {
    for await (const { accountId, headHash } of this.db.loadHeadHashes()) {
      this.headStatus.set(accountId, {
        headHash,
        upToDate: false,
      })
    }

    const latestHeadHash = await this.getLatestHeadHash()

    for (const account of this.accounts.values()) {
      let headStatus = this.headStatus.get(account.id)

      // TODO: We need this until we have migrations, since there's no way to
      // bootstrap the head status state right now
      if (!headStatus) {
        headStatus = {
          headHash: null,
          upToDate: latestHeadHash === null,
        }
        this.headStatus.set(account.id, headStatus)
        await this.updateHeadHash(account, latestHeadHash)
      }

      if (!latestHeadHash || headStatus.headHash === latestHeadHash.toString('hex')) {
        headStatus.upToDate = true
      } else {
        this.logger.warn(
          `${account.displayName} is not up to date. Account's head hash: ${
            headStatus.headHash ?? 'NULL'
          }. Latest head hash: ${latestHeadHash.toString('hex')}.`,
        )
        this.logger.warn("This account's balance may look incorrect until it is rescanned.")
      }
    }
  }

  isAccountUpToDate(account: Account): boolean {
    const headStatus = this.headStatus.get(account.id)
    return headStatus ? headStatus.upToDate : false
  }

  protected assertHasAccount(account: Account): void {
    if (!this.accountExists(account.name)) {
      throw new Error(`No account found with name ${account.name}`)
    }
  }

  protected assertNotHasAccount(account: Account): void {
    if (this.accountExists(account.name)) {
      throw new Error(`No account found with name ${account.name}`)
    }
  }
}

export class ScanState {
  onTransaction = new Event<[sequence: number, endSequence: number]>()

  readonly startedAt: number
  readonly abortController: AbortController
  private runningPromise: Promise<void>
  private runningResolve: PromiseResolve<void>

  constructor() {
    const [promise, resolve] = PromiseUtils.split<void>()
    this.runningPromise = promise
    this.runningResolve = resolve

    this.abortController = new AbortController()
    this.startedAt = Date.now()
  }

  get isAborted(): boolean {
    return this.abortController.signal.aborted
  }

  signalComplete(): void {
    this.runningResolve()
  }

  async abort(): Promise<void> {
    this.abortController.abort()
    return this.wait()
  }

  wait(): Promise<void> {
    return this.runningPromise
  }
}<|MERGE_RESOLUTION|>--- conflicted
+++ resolved
@@ -430,59 +430,11 @@
     const initialNoteIndex = 'initialNoteIndex' in params ? params.initialNoteIndex : null
 
     await transaction.withReference(async () => {
-<<<<<<< HEAD
       const decryptedNotesByAccountId = await this.decryptNotes(
         transaction,
         initialNoteIndex,
         accounts,
       )
-=======
-      const notes = await this.decryptNotes(transaction, initialNoteIndex)
-
-      return this.db.database.transaction(async (tx) => {
-        if (notes.length > 0) {
-          const transactionHash = transaction.unsignedHash()
-
-          const existingT = this.transactionMap.get(transactionHash)
-          // If we passed in a submittedSequence, set submittedSequence to that value.
-          // Otherwise, if we already have a submittedSequence, keep that value regardless of whether
-          // submittedSequence was passed in.
-          // Otherwise, we don't have an existing sequence or new sequence, so set submittedSequence null
-          newSequence = submittedSequence || existingT?.submittedSequence || null
-
-          // The transaction is useful if we want to display transaction history,
-          // but since we spent the note, we don't need to put it in the nullifierToNote mappings
-          await this.updateTransactionMap(
-            transactionHash,
-            {
-              transaction,
-              blockHash,
-              submittedSequence: newSequence,
-            },
-            tx,
-          )
-        }
-
-        for (const { noteIndex, nullifier, forSpender, merkleHash } of notes) {
-          // The transaction is useful if we want to display transaction history,
-          // but since we spent the note, we don't need to put it in the nullifierToNote mappings
-          if (!forSpender) {
-            if (nullifier !== null) {
-              await this.updateNullifierToNoteMap(nullifier, merkleHash, tx)
-            }
-
-            await this.updateNoteToNullifierMap(
-              merkleHash,
-              {
-                nullifierHash: nullifier,
-                noteIndex: noteIndex,
-                spent: false,
-              },
-              tx,
-            )
-          }
-        }
->>>>>>> 7568091d
 
       for (const [accountId, decryptedNotes] of decryptedNotesByAccountId) {
         await this.db.database.transaction(async (tx) => {
@@ -509,22 +461,12 @@
   }
 
   async scanTransactions(): Promise<void> {
-<<<<<<< HEAD
-    if (this.scan) {
-      this.logger.info('Skipping scan, already scanning')
-      return
-    }
-
-    if (this.chainProcessor.hash === null) {
-      this.logger.debug('Skipping scan, there are no blocks to scan')
-=======
     if (!this.isOpen) {
       throw new Error('Cannot start a scan if accounts are not loaded')
     }
 
     if (this.scan) {
       this.logger.info('Skipping Scan, already scanning.')
->>>>>>> 7568091d
       return
     }
 
@@ -535,9 +477,11 @@
     // but setting this.scan is our lock so updating the head doesn't run again
     await this.updateHeadState?.wait()
 
-<<<<<<< HEAD
     const startHash = await this.getEarliestHeadHash()
-    const endHash = this.chainProcessor.hash
+    const endHash = this.chainProcessor.hash || this.chain.head.hash
+
+    const endHeader = await this.chain.getHeader(endHash)
+    Assert.isNotNull(endHeader)
 
     // Accounts that need to be updated at the current scan sequence
     const accounts: Array<Account> = []
@@ -549,13 +493,6 @@
     for (const account of this.accounts.values()) {
       const headStatus = this.headStatus.get(account.id)
       Assert.isNotUndefined(headStatus)
-=======
-    if (scan.isAborted) {
-      scan.signalComplete()
-      this.scan = null
-      return
-    }
->>>>>>> 7568091d
 
       if (startHashHex === headStatus.headHash) {
         accounts.push(account)
@@ -564,29 +501,20 @@
       }
     }
 
-<<<<<<< HEAD
+    if (scan.isAborted) {
+      scan.signalComplete()
+      this.scan = null
+      return
+    }
+
     this.logger.info(
       `Scan starting from earliest found account head hash: ${
         startHash ? startHash.toString('hex') : 'GENESIS'
       }`,
     )
     this.logger.info(`Accounts to scan for: ${accounts.map((a) => a.displayName).join(', ')}`)
-=======
-    const accountHeadHash = this.chainProcessor?.hash
-      ? this.chainProcessor.hash
-      : this.chain.head.hash
-
-    const accountHead = await this.chain.getHeader(accountHeadHash)
-    Assert.isNotNull(accountHead)
-
-    this.logger.info(`Scanning for transactions${scanFor ? ` for ${scanFor}` : ''}`)
->>>>>>> 7568091d
-
-    let syncChainProcessor = false
-    let lastBlockHash: Buffer | null = null
 
     // Go through every transaction in the chain and add notes that we can decrypt
-<<<<<<< HEAD
     for await (const blockHeader of this.chain.iterateBlockHeaders(
       startHash,
       endHash,
@@ -608,12 +536,12 @@
         await this.syncTransaction(
           transaction,
           {
-            blockHash,
+            blockHash: blockHash.toString('hex'),
             initialNoteIndex,
           },
           accounts,
         )
-        scan.onTransaction.emit(sequence)
+        scan.onTransaction.emit(sequence, endHeader.sequence)
       }
 
       for (const account of accounts) {
@@ -636,45 +564,6 @@
       }
 
       remainingAccounts = newRemainingAccounts
-=======
-    for await (const {
-      previousBlockHash,
-      blockHash,
-      transaction,
-      initialNoteIndex,
-      sequence,
-    } of this.chain.iterateTransactions(null, accountHeadHash, undefined, false)) {
-      if (scan.isAborted) {
-        scan.signalComplete()
-        this.scan = null
-        return
-      }
-
-      const chainProcessorHash: Buffer =
-        this.chainProcessor.hash ?? this.chain.genesis.previousBlockHash
-
-      if (!syncChainProcessor && chainProcessorHash.equals(previousBlockHash)) {
-        syncChainProcessor = true
-      }
-
-      if (syncChainProcessor && !chainProcessorHash.equals(previousBlockHash)) {
-        this.chainProcessor.hash = previousBlockHash
-        await this.updateHeadHash(previousBlockHash)
-      }
-
-      await this.syncTransaction(transaction, {
-        blockHash: blockHash.toString('hex'),
-        initialNoteIndex: initialNoteIndex,
-      })
-
-      scan.onTransaction.emit(sequence, accountHead.sequence)
-      lastBlockHash = blockHash
-    }
-
-    if (syncChainProcessor) {
-      this.chainProcessor.hash = lastBlockHash
-      await this.updateHeadHash(lastBlockHash)
->>>>>>> 7568091d
     }
 
     for (const account of accounts) {
@@ -687,6 +576,13 @@
         headHash: endHash.toString('hex'),
         upToDate: true,
       })
+    }
+
+    if (this.chainProcessor.hash === null) {
+      const latestHeadHash = await this.getLatestHeadHash()
+      Assert.isNotNull(latestHeadHash)
+
+      this.chainProcessor.hash = latestHeadHash
     }
 
     await this.updateHeadHashes(endHash)
@@ -864,16 +760,6 @@
             unspentNote.note.nullifier(sender.spendingKey, BigInt(unspentNote.index)),
           )
 
-<<<<<<< HEAD
-          // Update our map so this doesn't happen again
-          const noteMapValue = sender.getDecryptedNote(unspentNote.hash)
-          if (noteMapValue) {
-            this.logger.debug(`Unspent note has index ${String(noteMapValue.noteIndex)}`)
-            await sender.updateDecryptedNote(unspentNote.hash, {
-              ...noteMapValue,
-              spent: true,
-            })
-=======
           if (await this.chain.nullifiers.contains(nullifier)) {
             this.logger.debug(
               `Note was marked unspent, but nullifier found in tree: ${nullifier.toString(
@@ -882,10 +768,10 @@
             )
 
             // Update our map so this doesn't happen again
-            const noteMapValue = this.noteToNullifier.get(unspentNote.hash)
+            const noteMapValue = sender.getDecryptedNote(unspentNote.hash)
             if (noteMapValue) {
               this.logger.debug(`Unspent note has index ${String(noteMapValue.noteIndex)}`)
-              await this.updateNoteToNullifierMap(unspentNote.hash, {
+              await sender.updateDecryptedNote(unspentNote.hash, {
                 ...noteMapValue,
                 spent: true,
               })
@@ -893,7 +779,6 @@
 
             // Move on to the next note
             continue
->>>>>>> 7568091d
           }
 
           // Try creating a witness from the note
@@ -968,7 +853,7 @@
     for (const account of this.accounts.values()) {
       for (const tx of account.getTransactions()) {
         const { transaction, blockHash, submittedSequence } = tx
-        const transactionHash = transaction.hash()
+        const transactionHash = transaction.unsignedHash()
 
         // Skip transactions that are already added to a block
         if (blockHash) {
@@ -1089,59 +974,6 @@
     await this.scanTransactions()
   }
 
-<<<<<<< HEAD
-=======
-  getTransactions(account: Account): {
-    transactions: {
-      creator: boolean
-      status: string
-      hash: string
-      isMinersFee: boolean
-      fee: number
-      notes: number
-      spends: number
-    }[]
-  } {
-    this.assertHasAccount(account)
-
-    const transactions = []
-
-    for (const transactionMapValue of this.transactionMap.values()) {
-      const transaction = transactionMapValue.transaction
-
-      // check if account created transaction
-      let transactionCreator = false
-      let transactionRecipient = false
-
-      for (const note of transaction.notes()) {
-        if (note.decryptNoteForSpender(account.outgoingViewKey)) {
-          transactionCreator = true
-          break
-        } else if (note.decryptNoteForOwner(account.incomingViewKey)) {
-          transactionRecipient = true
-        }
-      }
-
-      if (transactionCreator || transactionRecipient) {
-        transactions.push({
-          creator: transactionCreator,
-          status:
-            transactionMapValue.blockHash && transactionMapValue.submittedSequence
-              ? 'completed'
-              : 'pending',
-          hash: transaction.unsignedHash().toString('hex'),
-          isMinersFee: transaction.isMinersFee(),
-          fee: Number(transaction.fee()),
-          notes: transaction.notesLength(),
-          spends: transaction.spendsLength(),
-        })
-      }
-    }
-
-    return { transactions }
-  }
-
->>>>>>> 7568091d
   getTransaction(
     account: Account,
     hash: string,
