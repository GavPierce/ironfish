/* This Source Code Form is subject to the terms of the Mozilla Public
 * License, v. 2.0. If a copy of the MPL was not distributed with this
 * file, You can obtain one at https://mozilla.org/MPL/2.0/. */

import bufio from 'bufio'
import { Serializable } from '../../common/serializable'

export enum WorkerMessageType {
  BoxMessage = 0,
  CreateMinersFee = 1,
  CreateTransaction = 2,
<<<<<<< HEAD
  JobAborted = 3,
  JobError = 4,
  Sleep = 5,
  SubmitTelemetry = 6,
  UnboxMessage = 7,
  VerifyTransaction = 8,
=======
  DecryptNotes = 3,
  GetUnspentNotes = 4,
  JobAborted = 5,
  JobError = 6,
  Sleep = 7,
  SubmitTelemetry = 8,
  UnboxMessage = 9,
  VerifyTransaction = 10,
>>>>>>> 0ae94f05
}

export abstract class WorkerMessage implements Serializable {
  private static id = 0

  jobId: number
  type: WorkerMessageType

  constructor(type: WorkerMessageType, jobId?: number) {
    this.jobId = jobId ?? WorkerMessage.id++
    this.type = type
  }

  abstract serialize(): Buffer
  abstract getSize(): number

  serializeWithMetadata(): Buffer {
    const headerSize = 9
    const bw = bufio.write(headerSize + this.getSize())
    bw.writeU64(this.jobId)
    bw.writeU8(this.type)
    bw.writeBytes(this.serialize())
    return bw.render()
  }
}<|MERGE_RESOLUTION|>--- conflicted
+++ resolved
@@ -9,23 +9,13 @@
   BoxMessage = 0,
   CreateMinersFee = 1,
   CreateTransaction = 2,
-<<<<<<< HEAD
-  JobAborted = 3,
-  JobError = 4,
-  Sleep = 5,
-  SubmitTelemetry = 6,
-  UnboxMessage = 7,
-  VerifyTransaction = 8,
-=======
   DecryptNotes = 3,
-  GetUnspentNotes = 4,
-  JobAborted = 5,
-  JobError = 6,
-  Sleep = 7,
-  SubmitTelemetry = 8,
-  UnboxMessage = 9,
-  VerifyTransaction = 10,
->>>>>>> 0ae94f05
+  JobAborted = 4,
+  JobError = 5,
+  Sleep = 6,
+  SubmitTelemetry = 7,
+  UnboxMessage = 8,
+  VerifyTransaction = 9,
 }
 
 export abstract class WorkerMessage implements Serializable {
