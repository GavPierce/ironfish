/* This Source Code Form is subject to the terms of the Mozilla Public
 * License, v. 2.0. If a copy of the MPL was not distributed with this
 * file, You can obtain one at https://mozilla.org/MPL/2.0/. */

import type { WorkerRequestMessage, WorkerResponseMessage } from './messages'
<<<<<<< HEAD
import bufio from 'bufio'
import { generateKey } from 'ironfish-rust-nodejs'
=======
import { generateKey } from '@ironfish/rust-nodejs'
>>>>>>> c17a07ec
import path from 'path'
import { MessagePort, parentPort, Worker as WorkerThread } from 'worker_threads'
import { Assert } from '../assert'
import { createRootLogger, Logger } from '../logger'
import { Job } from './job'
import { CreateMinersFeeRequest, CreateMinersFeeResponse } from './tasks'
import { JobError, SerializableJobError } from './tasks/jobError'
import { SubmitTelemetryRequest, SubmitTelemetryResponse } from './tasks/submitTelemetry'
import { VerifyTransactionRequest, VerifyTransactionResponse } from './tasks/verifyTransaction'
import { WorkerMessage, WorkerMessageType } from './tasks/workerMessage'

export class Worker {
  thread: WorkerThread | null = null
  parent: MessagePort | null = null
  path: string
  jobs: Map<number, Job>
  maxJobs: number
  started: boolean
  logger: Logger

  get executing(): boolean {
    return this.jobs.size > 0
  }

  get canTakeJobs(): boolean {
    return this.jobs.size < this.maxJobs
  }

  constructor(options: {
    parent?: MessagePort
    path?: string
    maxJobs?: number
    logger?: Logger
  }) {
    this.path = options.path ?? ''
    this.maxJobs = options.maxJobs ?? 1
    this.parent = options.parent ?? null
    this.jobs = new Map<number, Job>()
    this.started = true
    this.logger = options.logger || createRootLogger()

    if (options.parent) {
      this.spawned()
    } else {
      this.spawn()
    }
  }

  execute(job: Job): void {
    this.jobs.set(job.id, job)
    job.execute(this)
  }

  send(message: WorkerRequestMessage | WorkerResponseMessage | WorkerMessage): void {
    if (this.thread) {
      if ('body' in message) {
        this.thread.postMessage(message)
      } else {
        this.thread.postMessage(message.serializeWithMetadata())
      }
    } else if (this.parent) {
      if ('body' in message) {
        this.parent.postMessage(message)
      } else {
        this.parent.postMessage(message.serializeWithMetadata())
      }
    } else {
      throw new Error(`Cannot send message: no thread or worker`)
    }
  }

  async stop(): Promise<void> {
    if (!this.started) {
      return
    }

    this.started = false

    const jobs = Array.from(this.jobs.values())
    this.jobs.clear()

    for (const job of jobs) {
      job.abort()
    }

    if (this.thread) {
      this.thread.removeAllListeners()
      await this.thread.terminate()
      this.thread = null
    }

    if (this.parent) {
      this.parent.removeAllListeners()
      this.parent = null
    }
  }

  /**
   * Called from the main process to spawn a worker thread
   */
  private spawn() {
    Assert.isNull(this.parent)
    this.thread = new WorkerThread(this.path)
    this.thread.on('message', this.onMessageFromWorker)
  }

  /**
   * Called from the worker thread once the worker spawns in the thread
   */
  private spawned() {
    Assert.isNotNull(this.parent)
    this.parent.on('message', this.onMessageFromParent)

    // Trigger loading of Sapling parameters if we're in a worker thread
    generateKey()
  }

  private onMessageFromParent = (request: WorkerRequestMessage | Uint8Array): void => {
    if ('body' in request && request.body.type === 'jobAbort') {
      const job = this.jobs.get(request.jobId)

      if (job) {
        this.jobs.delete(job.id)
        job?.abort()
      }
      return
    }

    let job: Job
    if (!('body' in request)) {
      const message = Buffer.from(request)
      const { jobId, type, body } = this.parseHeader(message)
      const requestBody = this.parseRequest(jobId, type, body)
      job = new Job(requestBody)
    } else {
      job = new Job(request)
    }

    this.jobs.set(job.id, job)

    job
      .execute()
      .response()
      .then((response: WorkerResponseMessage | WorkerMessage) => {
        this.send(response)
      })
      .catch((e: unknown) => {
        this.send(new SerializableJobError(job.id, e))
      })
      .finally(() => {
        this.jobs.delete(job.id)
      })
  }

  private onMessageFromWorker = (response: WorkerResponseMessage | Uint8Array): void => {
    let jobId
    let type: WorkerMessageType | undefined
    let body: Buffer | undefined
    if ('jobId' in response) {
      jobId = response.jobId
    } else {
      const buffer = Buffer.from(response)
      const header = this.parseHeader(buffer)
      jobId = header.jobId
      type = header.type
      body = header.body
    }

    const job = this.jobs.get(jobId)
    this.jobs.delete(jobId)

    if (!job) {
      return
    }

    Assert.isNotNull(job.resolve)
    Assert.isNotNull(job.reject)

    if (response instanceof Uint8Array) {
      Assert.isNotUndefined(type)
      Assert.isNotUndefined(body)
      const prevStatus = job.status
      job.status = 'success'
      job.onChange.emit(job, prevStatus)
      job.onEnded.emit(job)
      const result = this.parseResponse(jobId, type, body)
      if (result instanceof JobError) {
        job.status = 'error'
        job.reject(result)
        return
      }

      job.resolve(result)
      return
    }

    const prevStatus = job.status
    job.status = 'success'
    job.onChange.emit(job, prevStatus)
    job.onEnded.emit(job)
    job.resolve(response)
  }

  private parseHeader(data: Buffer): {
    jobId: number
    type: WorkerMessageType
    body: Buffer
  } {
    const br = bufio.read(data)
    const jobId = Number(br.readU64())
    const type = br.readU8()
    const size = br.readU64()
    return {
      jobId,
      type,
      body: br.readBytes(size),
    }
  }

  private parseRequest(jobId: number, type: WorkerMessageType, request: Buffer): WorkerMessage {
    switch (type) {
      case WorkerMessageType.CreateMinersFee:
        return CreateMinersFeeRequest.deserialize(jobId, request)
      case WorkerMessageType.JobError:
        throw new Error('JobError should not be sent as a request')
      case WorkerMessageType.SubmitTelemetry:
        return SubmitTelemetryRequest.deserialize(jobId, request)
      case WorkerMessageType.VerifyTransaction:
        return VerifyTransactionRequest.deserialize(jobId, request)
    }
  }

  private parseResponse(
    jobId: number,
    type: WorkerMessageType,
    response: Buffer,
  ): WorkerMessage | JobError {
    switch (type) {
      case WorkerMessageType.CreateMinersFee:
        return CreateMinersFeeResponse.deserialize(jobId, response)
      case WorkerMessageType.JobError:
        return SerializableJobError.deserialize(jobId, response)
      case WorkerMessageType.SubmitTelemetry:
        return SubmitTelemetryResponse.deserialize(jobId)
      case WorkerMessageType.VerifyTransaction:
        return VerifyTransactionResponse.deserialize(jobId, response)
    }
  }
}

if (parentPort !== null) {
  new Worker({ parent: parentPort })
}

export function getWorkerPath(): string {
  let workerPath = __dirname

  // Works around different paths when run under ts-jest
  const workerPoolPath = path.join('ironfish', 'src', 'workerPool')
  if (workerPath.includes(workerPoolPath)) {
    workerPath = workerPath.replace(
      workerPoolPath,
      path.join('ironfish', 'build', 'src', 'workerPool'),
    )
  }

  return path.join(workerPath, 'worker.js')
}<|MERGE_RESOLUTION|>--- conflicted
+++ resolved
@@ -3,12 +3,8 @@
  * file, You can obtain one at https://mozilla.org/MPL/2.0/. */
 
 import type { WorkerRequestMessage, WorkerResponseMessage } from './messages'
-<<<<<<< HEAD
+import { generateKey } from '@ironfish/rust-nodejs'
 import bufio from 'bufio'
-import { generateKey } from 'ironfish-rust-nodejs'
-=======
-import { generateKey } from '@ironfish/rust-nodejs'
->>>>>>> c17a07ec
 import path from 'path'
 import { MessagePort, parentPort, Worker as WorkerThread } from 'worker_threads'
 import { Assert } from '../assert'
