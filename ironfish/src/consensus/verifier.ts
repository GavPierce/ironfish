--- conflicted
+++ resolved
@@ -136,17 +136,11 @@
    */
   verifyNewTransaction(data: SerializedTransaction): Transaction {
     try {
-<<<<<<< HEAD
       const transaction = Transaction.deserialize(data)
-=======
-      const transaction = new Transaction(serializedTransaction)
->>>>>>> 840a5f7f
-
-      // Transaction is lazily deserialized, so we use takeReference()
+
+      // Transaction is lazily deserialized, so we use withReference()
       // to force deserialization errors here
-      transaction.withReference(() => {})
-
-      return transaction
+      return transaction.withReference(() => transaction)
     } catch (e) {
       let message = 'Transaction cannot deserialize.'
       if (e instanceof Error) {
