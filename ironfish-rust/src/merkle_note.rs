/* This Source Code Form is subject to the terms of the Mozilla Public
 * License, v. 2.0. If a copy of the MPL was not distributed with this
 * file, You can obtain one at https://mozilla.org/MPL/2.0/. */

use crate::primitives::sapling::ValueCommitment;

/// Implement a merkle note to store all the values that need to go into a merkle tree.
/// A tree containing these values can serve as a snapshot of the entire chain.
use super::{
    errors,
    keys::{shared_secret, IncomingViewKey, OutgoingViewKey, PublicAddress, SaplingKey},
    note::{Note, ENCRYPTED_NOTE_SIZE},
    serializing::{aead, read_scalar},
    witness::{WitnessNode, WitnessTrait},
    MerkleNoteHash,
};

use blake2b_simd::Params as Blake2b;
use bls12_381::Scalar;
use ff::PrimeField;
use group::GroupEncoding;
use jubjub::{ExtendedPoint, SubgroupPoint};

use std::{convert::TryInto, io};

pub const ENCRYPTED_SHARED_KEY_SIZE: usize = 64;
/// The note encryption keys are used to allow the spender to
/// read notes that they have themselves have spent.
/// In the case of miner notes, the note is created out of thin air
/// and there is no actual spender. We set the note encryption keys
/// to a known value, so they can be identified in the trees.
///
/// This does not leak information, since miner notes are identifiably
/// stored separately on the header of blocks already.
pub const NOTE_ENCRYPTION_MINER_KEYS: &[u8; ENCRYPTED_SHARED_KEY_SIZE + aead::MAC_SIZE] =
    b"Beanstalk note encryption miner key000000000000000000000000000000000000000000000";
const SHARED_KEY_PERSONALIZATION: &[u8; 16] = b"Beanstalk Keyenc";

#[derive(Clone)]
pub struct MerkleNote {
    /// Randomized value commitment. Sometimes referred to as
    /// `cv` in the literature. It's calculated by multiplying a value by a
    /// random number. Commits this note to the value it contains
    /// without revealing what that value is.
    pub(crate) value_commitment: ExtendedPoint,

    /// The hash of the note, committing to it's internal state
    pub(crate) note_commitment: Scalar,

    /// Public part of ephemeral diffie-hellman key-pair. See the discussion on
    /// keys::shared_secret to understand how this is used
    pub(crate) ephemeral_public_key: SubgroupPoint,

    /// note as encrypted by the diffie hellman public key
    pub(crate) encrypted_note: [u8; ENCRYPTED_NOTE_SIZE + aead::MAC_SIZE],

    /// Keys used to encrypt the note. These are stored in encrypted format
    /// using the spender's outgoing viewing key, and allow the spender to
    /// decrypt it. The receiver (owner) doesn't need these, as they can decrypt
    /// the note directly using their incoming viewing key.
    pub(crate) note_encryption_keys: [u8; ENCRYPTED_SHARED_KEY_SIZE + aead::MAC_SIZE],
}

impl PartialEq for MerkleNote {
    fn eq(&self, other: &MerkleNote) -> bool {
        self.note_commitment == other.note_commitment
            && self.value_commitment == other.value_commitment
    }
}

impl MerkleNote {
    pub fn new(
        spender_key: &SaplingKey,
        note: &Note,
        value_commitment: &ValueCommitment,
        diffie_hellman_keys: &(jubjub::Fr, SubgroupPoint),
    ) -> MerkleNote {
        let (secret_key, public_key) = diffie_hellman_keys;

        let encrypted_note = note.encrypt(&shared_secret(
            secret_key,
            &note.owner.transmission_key,
            public_key,
        ));

        let mut key_bytes = [0; 64];
        key_bytes[..32].copy_from_slice(&note.owner.transmission_key.to_bytes());
        key_bytes[32..].clone_from_slice(secret_key.to_repr().as_ref());

        let encryption_key = calculate_key_for_encryption_keys(
            spender_key.outgoing_view_key(),
            &value_commitment.commitment().into(),
            &note.commitment_point(),
            public_key,
        );
        let mut note_encryption_keys = [0; ENCRYPTED_SHARED_KEY_SIZE + aead::MAC_SIZE];
        aead::encrypt(&encryption_key, &key_bytes, &mut note_encryption_keys);

        MerkleNote {
            value_commitment: value_commitment.commitment().into(),
            note_commitment: note.commitment_point(),
            ephemeral_public_key: (*public_key),
            encrypted_note,
            note_encryption_keys,
        }
    }

    /// Load a MerkleNote from the given stream
    pub fn read<R: io::Read>(mut reader: R) -> io::Result<Self> {
        let value_commitment = {
            let mut bytes = [0; 32];
            reader.read_exact(&mut bytes)?;
            let point = ExtendedPoint::from_bytes(&bytes);
            if point.is_none().into() {
                return Err(io::Error::new(
                    io::ErrorKind::InvalidInput,
                    "Unable to convert note commitment",
                ));
            }
            point.unwrap()
        };

        let note_commitment = read_scalar(&mut reader).map_err(|_| {
            io::Error::new(
                io::ErrorKind::InvalidInput,
                "Unable to convert note commitment",
            )
        })?;

        let ephemeral_public_key = {
            let mut bytes = [0; 32];
            reader.read_exact(&mut bytes)?;
            let point = SubgroupPoint::from_bytes(&bytes);
            if point.is_none().into() {
                return Err(io::Error::new(
                    io::ErrorKind::InvalidInput,
                    "Unable to convert note commitment",
                ));
            }
            point.unwrap()
        };

        let mut encrypted_note = [0; ENCRYPTED_NOTE_SIZE + aead::MAC_SIZE];
        reader.read_exact(&mut encrypted_note[..])?;
        let mut note_encryption_keys = [0; ENCRYPTED_SHARED_KEY_SIZE + aead::MAC_SIZE];
        reader.read_exact(&mut note_encryption_keys[..])?;
        Ok(MerkleNote {
            value_commitment,
            note_commitment,
            ephemeral_public_key,
            encrypted_note,
            note_encryption_keys,
        })
    }

    pub fn write<W: io::Write>(&self, writer: &mut W) -> io::Result<()> {
        writer.write_all(&self.value_commitment.to_bytes())?;
        writer.write_all(self.note_commitment.to_repr().as_ref())?;
        writer.write_all(&self.ephemeral_public_key.to_bytes())?;
        writer.write_all(&self.encrypted_note[..])?;
        writer.write_all(&self.note_encryption_keys[..])?;
        Ok(())
    }

    pub fn merkle_hash(&self) -> MerkleNoteHash {
        MerkleNoteHash::new(self.note_commitment)
    }

    pub fn decrypt_note_for_owner(
        &self,
        owner_view_key: &IncomingViewKey,
    ) -> Result<Note, errors::NoteError> {
        let shared_secret = owner_view_key.shared_secret(&self.ephemeral_public_key);
        let note =
            Note::from_owner_encrypted(owner_view_key, &shared_secret, &self.encrypted_note)?;
        note.verify_commitment(self.note_commitment)?;
        Ok(note)
    }

    pub fn decrypt_note_for_spender(
        &self,
        spender_key: &OutgoingViewKey,
    ) -> Result<Note, errors::NoteError> {
        let encryption_key = calculate_key_for_encryption_keys(
            spender_key,
            &self.value_commitment,
            &self.note_commitment,
            &self.ephemeral_public_key,
        );

        let mut note_encryption_keys = [0; ENCRYPTED_SHARED_KEY_SIZE];
        aead::decrypt(
            &encryption_key,
            &self.note_encryption_keys,
            &mut note_encryption_keys,
        )?;

        let transmission_key = PublicAddress::load_transmission_key(&note_encryption_keys[..32])?;
        let secret_key = read_scalar(&note_encryption_keys[32..])?;
        let shared_key = shared_secret(&secret_key, &transmission_key, &self.ephemeral_public_key);
        let note =
            Note::from_spender_encrypted(transmission_key, &shared_key, &self.encrypted_note)?;
        note.verify_commitment(self.note_commitment)?;
        Ok(note)
    }
}

pub(crate) fn sapling_auth_path(witness: &dyn WitnessTrait) -> Vec<Option<(Scalar, bool)>> {
    let mut auth_path = vec![];
    for element in &witness.get_auth_path() {
        let sapling_element = match element {
            WitnessNode::Left(ref sibling_hash) => Some((*sibling_hash, false)),
            WitnessNode::Right(ref sibling_hash) => Some((*sibling_hash, true)),
        };
        auth_path.push(sapling_element);
    }
    auth_path
}

/// Calculate the position of a leaf node from it's witness, assuming the
/// auth path is from a fixed-sized complete merkle tree.
///
/// This can't just be a default method on the Witness trait, since it relies
/// on an assumption that the tree is complete and binary. And I didn't feel
/// like making Witness a trait since it's otherwise very simple.
/// So this hacky function gets to live here.
pub(crate) fn position(witness: &dyn WitnessTrait) -> u64 {
    let mut pos = 0;
    for (i, element) in witness.get_auth_path().iter().enumerate() {
        if let WitnessNode::Right(_) = element {
            pos |= 1 << i;
        }
    }
    pos
}

/// Calculate the key used to encrypt the shared keys for a ReceiptProof or
/// ReceiptParams.
///
/// The shared keys are encrypted using the outgoing viewing key for the
/// spender (the person creating the note owned by the receiver). This gets
/// combined with hashes of the receipt values to make a key unique to, and
/// signed by, the receipt.
///
/// Naming is getting a bit far-fetched here because it's the keys used to
/// encrypt other keys. Keys, all the way down!
fn calculate_key_for_encryption_keys(
    outgoing_view_key: &OutgoingViewKey,
    value_commitment: &ExtendedPoint,
    note_commitment: &Scalar,
    public_key: &SubgroupPoint,
) -> [u8; 32] {
    let mut key_input = [0u8; 128];
    key_input[0..32].copy_from_slice(&outgoing_view_key.view_key);
    key_input[32..64].copy_from_slice(&value_commitment.to_bytes());
    key_input[64..96].copy_from_slice(note_commitment.to_repr().as_ref());
    key_input[96..128].copy_from_slice(&public_key.to_bytes());

    Blake2b::new()
        .hash_length(32)
        .personal(SHARED_KEY_PERSONALIZATION)
        .hash(&key_input)
        .as_bytes()
        .try_into()
        .expect("has has incorrect length")
}

#[cfg(test)]
mod test {
    use super::MerkleNote;
    use crate::{
        keys::SaplingKey,
        note::{Memo, Note},
        primitives::asset_type::AssetType,
    };

    use bls12_381::Scalar;
    use rand::prelude::*;
    use rand::{thread_rng, Rng};

    #[test]
    fn test_view_key_encryption() {
        let spender_key: SaplingKey = SaplingKey::generate_key();
        let receiver_key: SaplingKey = SaplingKey::generate_key();
<<<<<<< HEAD
        let note = Note::new(
            receiver_key.generate_public_address(),
            42,
            Memo([0; 32]),
            AssetType::default(),
        );
=======
        let note = Note::new(receiver_key.generate_public_address(), 42, Memo::default());
>>>>>>> e86407a2
        let diffie_hellman_keys = note.owner.generate_diffie_hellman_keys();

        let mut buffer = [0u8; 64];
        thread_rng().fill(&mut buffer[..]);

        let value_commitment_randomness: jubjub::Fr = jubjub::Fr::from_bytes_wide(&buffer);

        let value_commitment =
            AssetType::default().value_commitment(note.value, value_commitment_randomness);

        let merkle_note =
            MerkleNote::new(&spender_key, &note, &value_commitment, &diffie_hellman_keys);
        merkle_note
            .decrypt_note_for_owner(receiver_key.incoming_view_key())
            .expect("should be able to decrypt note");
        merkle_note
            .decrypt_note_for_spender(spender_key.outgoing_view_key())
            .expect("should be able to decrypt note");
    }

    #[test]
    fn test_receipt_invalid_commitment() {
        let spender_key: SaplingKey = SaplingKey::generate_key();
<<<<<<< HEAD
        let note = Note::new(
            spender_key.generate_public_address(),
            42,
            Memo([0; 32]),
            AssetType::default(),
        );
=======
        let note = Note::new(spender_key.generate_public_address(), 42, Memo::default());
>>>>>>> e86407a2
        let diffie_hellman_keys = note.owner.generate_diffie_hellman_keys();

        let mut buffer = [0u8; 64];
        thread_rng().fill(&mut buffer[..]);

        let value_commitment_randomness: jubjub::Fr = jubjub::Fr::from_bytes_wide(&buffer);

        let value_commitment =
            AssetType::default().value_commitment(note.value, value_commitment_randomness);

        let mut merkle_note =
            MerkleNote::new(&spender_key, &note, &value_commitment, &diffie_hellman_keys);
        merkle_note
            .decrypt_note_for_owner(spender_key.incoming_view_key())
            .expect("should be able to decrypt note");
        merkle_note
            .decrypt_note_for_spender(spender_key.outgoing_view_key())
            .expect("should be able to decrypt note");

        // should fail if note_commitment doesn't match
        let note_randomness: u64 = random();
        merkle_note.note_commitment = Scalar::from(note_randomness);
        assert!(merkle_note
            .decrypt_note_for_owner(spender_key.incoming_view_key())
            .is_err());
        assert!(merkle_note
            .decrypt_note_for_spender(spender_key.outgoing_view_key())
            .is_err());
    }
}<|MERGE_RESOLUTION|>--- conflicted
+++ resolved
@@ -282,16 +282,12 @@
     fn test_view_key_encryption() {
         let spender_key: SaplingKey = SaplingKey::generate_key();
         let receiver_key: SaplingKey = SaplingKey::generate_key();
-<<<<<<< HEAD
         let note = Note::new(
             receiver_key.generate_public_address(),
             42,
-            Memo([0; 32]),
+            Memo::default(),
             AssetType::default(),
         );
-=======
-        let note = Note::new(receiver_key.generate_public_address(), 42, Memo::default());
->>>>>>> e86407a2
         let diffie_hellman_keys = note.owner.generate_diffie_hellman_keys();
 
         let mut buffer = [0u8; 64];
@@ -315,16 +311,12 @@
     #[test]
     fn test_receipt_invalid_commitment() {
         let spender_key: SaplingKey = SaplingKey::generate_key();
-<<<<<<< HEAD
         let note = Note::new(
             spender_key.generate_public_address(),
             42,
-            Memo([0; 32]),
+            Memo::default(),
             AssetType::default(),
         );
-=======
-        let note = Note::new(spender_key.generate_public_address(), 42, Memo::default());
->>>>>>> e86407a2
         let diffie_hellman_keys = note.owner.generate_diffie_hellman_keys();
 
         let mut buffer = [0u8; 64];
